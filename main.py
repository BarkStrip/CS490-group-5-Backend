--- conflicted
+++ resolved
@@ -32,13 +32,7 @@
 from app.api.payments.receipts import receipts_bp
 from app.api.loyalty.customer_loyaltyp import loyalty_bp
 from app.api.employee.employee import employees_bp
-<<<<<<< HEAD
 from app.api.employee.employee_app import employeesapp_bp
-=======
-from app.api.payments.methods import payments_bp
-from app.api.payments.receipts import receipts_bp
-from app.api.loyalty.customer_loyaltyp import loyalty_bp
->>>>>>> 220a5d3f
 def create_app():
     print("Starting create_app()")
     app = Flask(__name__)
@@ -59,7 +53,6 @@
         print("Database initialized")
            
         print("Registering blueprints...")
-<<<<<<< HEAD
         print(f"Salons blueprint: {salons_bp}")
         app.register_blueprint(salons_bp)
         print("Salons blueprint registered")
@@ -79,7 +72,6 @@
         app.register_blueprint(loyalty_bp)
         app.register_blueprint(employees_bp)
         app.register_blueprint(employeesapp_bp)
-=======
         blueprints = [
                     salons_bp,
                     autocomplete_bp,
@@ -89,7 +81,9 @@
                     salon_images_bp,
                     reviews_bp,
                     appointments_bp,
-                    loyalty_bp
+                    loyalty_bp,
+                    employees_bp,
+                    employeesapp_bp
                 ]
 
         for bp in blueprints:
@@ -97,7 +91,6 @@
             print(f"  ✓ {bp.name} registered")
 
         print("All blueprints registered successfully")
->>>>>>> 220a5d3f
         print("Adding root route...")
         @app.route('/')
         def home():
