--- conflicted
+++ resolved
@@ -100,10 +100,7 @@
                     loyalty_bp,
                     employees_bp,
                     employeesapp_bp,
-<<<<<<< HEAD
-=======
                     admin_verification_bp
->>>>>>> c68cc147
                 ]
 
         for bp in blueprints:
