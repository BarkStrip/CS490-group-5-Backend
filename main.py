--- conflicted
+++ resolved
@@ -25,6 +25,8 @@
 from app.routes.cart import cart_bp
 from app.routes.auth import auth_bp
 from app.routes.autocomplete import autocomplete_bp
+from app.api.employee.verification import employee_verification_bp
+
 from app.routes.salons import salons_bp
 from flask import Flask
 from flask_cors import CORS
@@ -38,25 +40,6 @@
 from app.extensions import db  # noqa: E402
 
 
-<<<<<<< HEAD
-=======
-# --- Import Blueprints ---
-from app.routes.salons import salons_bp
-from app.routes.autocomplete import autocomplete_bp
-from app.routes.auth import auth_bp
-from app.routes.cart import cart_bp
-from app.routes.salon_register import salon_register_bp
-from app.routes.upload_image_salon import salon_images_bp
-from app.api.salons.reviews import reviews_bp
-from app.api.booking.appointments import appointments_bp
-from app.api.payments.methods import payments_bp
-from app.api.payments.receipts import receipts_bp
-from app.api.loyalty.customer_loyaltyp import loyalty_bp
-from app.api.employee.employee import employees_bp
-from app.api.employee.employee_app import employeesapp_bp
-from app.api.employee.verification import employee_verification_bp
-from app.api.admin.verification import admin_verification_bp
->>>>>>> d92db9a9
 def create_app():
     print("Starting create_app()")
     app = Flask(__name__)
@@ -85,23 +68,6 @@
         print("Registering blueprints...")
 
         blueprints = [
-<<<<<<< HEAD
-            salons_bp,
-            autocomplete_bp,
-            auth_bp,
-            cart_bp,
-            salon_register_bp,
-            salon_images_bp,
-            reviews_bp,
-            appointments_bp,
-            payments_bp,
-            receipts_bp,
-            loyalty_bp,
-            employees_bp,
-            employeesapp_bp,
-            admin_verification_bp,
-        ]
-=======
                     salons_bp,
                     autocomplete_bp,
                     auth_bp,
@@ -118,7 +84,6 @@
                     employee_verification_bp,
                     admin_verification_bp
                 ]
->>>>>>> d92db9a9
 
         for bp in blueprints:
             app.register_blueprint(bp)
