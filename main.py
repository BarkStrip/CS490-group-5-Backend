# ----------------------------------------------------------------------------
# Flask Application Factory
# ----------------------------------------------------------------------------
# This file contains the application factory function `create_app()`, which
# is the standard pattern for initializing a scalable Flask application.
#
# PURPOSE:
# 1. Configuration: Loads settings from the `Config` class.
# 2. Extensions: Initializes external services like CORS and the database (db).
# 3. Blueprints: Registers the `salons_bp` blueprint to organize routes.
#
# The main execution block starts the development server when the script is run
# directly.
# ----------------------------------------------------------------------------
<<<<<<< HEAD
from flask import Flask, jsonify
=======
# -----------------------------------------------------------------------------
# Flask Application Factory (FINAL VERSION — NO FIREBASE)
# -----------------------------------------------------------------------------
from flask import Flask
>>>>>>> 8cd6fa7f
from flask_cors import CORS
from app.config import Config
from app.extensions import db
from dotenv import load_dotenv

<<<<<<< HEAD
# (Your existing blueprint imports would be here)
from app.routes.salons import salons_bp 
=======
# --- Import Blueprints ---
from app.routes.salons import salons_bp
>>>>>>> 8cd6fa7f
from app.routes.autocomplete import autocomplete_bp
from app.routes.auth import auth_bp

load_dotenv()

def create_app():
    print("Starting create_app()")
    app = Flask(__name__)
<<<<<<< HEAD
    print(f"Flask app created: {app}")
    
    try:
        print("Loading config...")
        app.config.from_object(Config)
        print("Config loaded successfully")
        print(f"Config items: {len(app.config)} items loaded")
           
        print("Initializing CORS...")
        CORS(app)
        print("CORS initialized")
           
        print("Initializing database...")
        db.init_app(app)
        print("Database initialized")
           
        print("Registering blueprints...")
        print(f"Salons blueprint: {salons_bp}")
        app.register_blueprint(salons_bp)
        print("Salons blueprint registered")
        
        print(f"Autocomplete blueprint: {autocomplete_bp}")
        app.register_blueprint(autocomplete_bp)
        print("Autocomplete blueprint registered")
        print("Blueprints registered")

        print("Adding root route...")
        @app.route('/')
        def home():
            try:
                print("Root route accessed")
                return {"status": "ok", "message": "Backend is running!"}, 200
            except Exception as e:
                print(f"Error in root route: {e}")
                import traceback
                traceback.print_exc()
                return {"error": str(e)}, 500
        print("Root route added")
        
        print("Checking registered routes:")
        route_count = 0
        for rule in app.url_map.iter_rules():
            route_count += 1
            print(f"   Route {route_count}: {rule.endpoint} -> {rule.rule} [{list(rule.methods)}]")
        print(f"Total routes registered: {route_count}")
           
    except Exception as e:
        print(f"Error during app creation: {e}")
        print(f"Error type: {type(e)}")
        import traceback
        print(f"Full traceback: {traceback.format_exc()}")
        raise

    print("create_app() completed successfully")
    print(f"Returning app: {app}")
    return app

print("About to call create_app()")
app = create_app()
print(f"App created: {app}")
print(f"App name: {app.name}")
print(f"App debug: {app.debug}")

# Port diagnostics
import os
expected_port = os.environ.get("PORT", "NOT SET")
print(f"Railway PORT environment variable: {expected_port}")
print(f"Gunicorn should be listening on: {expected_port}")


if __name__ == '__main__':
    import os
    from dotenv import load_dotenv

    load_dotenv()   # only needed locally. 
                    # Create a .env contiaining:
                    #       MYSQL_PUBLIC_URL= mysql+pymysql://<USER>:<PASSWORD>@<HOST>:<PORT>/salon_app
                    # OR railway development DB:
                    #       MYSQL_PUBLIC_URL= mysql://root:******@mysql.railway.internal:3306/salon_app_dev
                    #        where ****** ==

    port = int(os.environ.get("PORT", 5000))
    app.run(host="0.0.0.0", port=port, debug = os.environ.get("FLASK_ENV") != "production")

=======
    app.config.from_object(Config)

    # --- Enable CORS ---
    CORS(app)

    # --- Initialize DB ---
    db.init_app(app)

    # --- Register Blueprints ---
    app.register_blueprint(salons_bp)
    app.register_blueprint(autocomplete_bp)
    app.register_blueprint(auth_bp)

    return app


if __name__ == "__main__":
    app = create_app()
    app.run(debug=True)
>>>>>>> 8cd6fa7f
<|MERGE_RESOLUTION|>--- conflicted
+++ resolved
@@ -12,26 +12,14 @@
 # The main execution block starts the development server when the script is run
 # directly.
 # ----------------------------------------------------------------------------
-<<<<<<< HEAD
 from flask import Flask, jsonify
-=======
-# -----------------------------------------------------------------------------
-# Flask Application Factory (FINAL VERSION — NO FIREBASE)
-# -----------------------------------------------------------------------------
-from flask import Flask
->>>>>>> 8cd6fa7f
 from flask_cors import CORS
 from app.config import Config
 from app.extensions import db
 from dotenv import load_dotenv
 
-<<<<<<< HEAD
-# (Your existing blueprint imports would be here)
-from app.routes.salons import salons_bp 
-=======
 # --- Import Blueprints ---
 from app.routes.salons import salons_bp
->>>>>>> 8cd6fa7f
 from app.routes.autocomplete import autocomplete_bp
 from app.routes.auth import auth_bp
 
@@ -40,7 +28,6 @@
 def create_app():
     print("Starting create_app()")
     app = Flask(__name__)
-<<<<<<< HEAD
     print(f"Flask app created: {app}")
     
     try:
@@ -125,24 +112,3 @@
     port = int(os.environ.get("PORT", 5000))
     app.run(host="0.0.0.0", port=port, debug = os.environ.get("FLASK_ENV") != "production")
 
-=======
-    app.config.from_object(Config)
-
-    # --- Enable CORS ---
-    CORS(app)
-
-    # --- Initialize DB ---
-    db.init_app(app)
-
-    # --- Register Blueprints ---
-    app.register_blueprint(salons_bp)
-    app.register_blueprint(autocomplete_bp)
-    app.register_blueprint(auth_bp)
-
-    return app
-
-
-if __name__ == "__main__":
-    app = create_app()
-    app.run(debug=True)
->>>>>>> 8cd6fa7f
