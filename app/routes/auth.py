--- conflicted
+++ resolved
@@ -83,10 +83,7 @@
             db.session.add(profile)
             new_cart = Cart(user_id = auth_user.id)
             db.session.add(new_cart)
-<<<<<<< HEAD
-
-=======
->>>>>>> 12b90f5b
+
         elif role == "ADMIN":
             profile = Admins(
                 user_id=auth_user.id,
