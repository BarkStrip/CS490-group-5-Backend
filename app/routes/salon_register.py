from flask import Blueprint, jsonify, request, current_app
from sqlalchemy import distinct, select
from sqlalchemy.exc import IntegrityError
from app.extensions import db
from ..models import (
    Service, Product, AuthUser, Salon, SalonHours, SalonVerify, 
    SalonOwners, Types
)
from app.utils.s3_utils import upload_file_to_s3
import uuid, os
import bcrypt
import traceback
from datetime import time  

salon_register_bp = Blueprint("salon_register", __name__, url_prefix="/api/salon_register")

@salon_register_bp.route("/register", methods=["POST"])
def register_salon():

    """
    Register a new salon with owner account.
    Creates:
    1. Owner user account (AuthUser, SalonOwners tables)
    2. Salon entry (linked to SalonOwners)
    3. Salon hours (using correct is_open, open_time, close_time)
    4. Initial services
    5. Salon verification entry (status: PENDING)
    """
    
    try:
        data = request.get_json(force=True)
        
        owner_data = data.get("owner", {})
        salon_data = data.get("salon", {})
        hours_data = data.get("hours", {})
        services_data = data.get("services", [])
        terms_agreed = data.get("terms_agreed", False)
        business_confirmed = data.get("business_confirmed", False)
        
        if not owner_data.get("name") or not owner_data.get("email") or not owner_data.get("password"):
            return jsonify({"status": "error", "message": "Owner information incomplete"}), 400
            
        if not salon_data.get("name") or not salon_data.get("type"):
            return jsonify({"status": "error", "message": "Salon information incomplete"}), 400
            
        if not terms_agreed or not business_confirmed:
            return jsonify({"status": "error", "message": "Must agree to terms and confirm business"}), 400
        
        existing = db.session.scalar(select(AuthUser).where(AuthUser.email == owner_data["email"]))
        if existing:
            return jsonify({"status": "error", "message": "Email already registered"}), 409
        

        hashed_pw = bcrypt.hashpw(owner_data["password"].encode("utf-8"), bcrypt.gensalt())
        
        auth_user = AuthUser(
            email=owner_data["email"],
            password_hash=hashed_pw,
            role="OWNER"
        )
        db.session.add(auth_user)
        db.session.flush() 

        name_parts = owner_data["name"].split(' ', 1)
        first_name = name_parts[0]
        last_name = name_parts[1] if len(name_parts) > 1 else ""

        salon_owner = SalonOwners(
            user_id=auth_user.id,
            first_name=first_name,
            last_name=last_name,
            phone_number=owner_data.get("phone")
        )
        db.session.add(salon_owner)
        db.session.flush()
        
        
        type_name = salon_data["type"]
        type_obj = db.session.scalar(select(Types).where(Types.name == type_name))
        if not type_obj:
         
            return jsonify({"status": "error", "message": f"Salon type '{type_name}' not found"}), 400

        full_address = salon_data.get("address", "")
        if salon_data.get("city"):
            full_address += f", {salon_data.get('city')}"
        if salon_data.get("state"):
            full_address += f", {salon_data.get('state')}"
        if salon_data.get("zip"):
            full_address += f" {salon_data.get('zip')}"
        
        salon = Salon(
            salon_owner_id=salon_owner.id,  
            name=salon_data["name"],
            address=full_address.strip(),
            city=salon_data.get("city", ""),
            phone=salon_data.get("phone", ""),
            about="",
            latitude=salon_data.get("latitude", 0.0),   
            longitude=salon_data.get("longitude", 0.0) 
        )
        
        
        db.session.add(salon)
        db.session.flush()  
        
        day_mapping = {
            "monday": 0, "tuesday": 1, "wednesday": 2, "thursday": 3,
            "friday": 4, "saturday": 5, "sunday": 6
        }
        
        for day_name, day_num in day_mapping.items():
            is_open = False
            open_time_obj = None
            close_time_obj = None

            if day_name in hours_data and not hours_data[day_name].get("closed"):
                day_hours = hours_data[day_name]
                is_open = True
                try:
                    open_time_obj = time.fromisoformat(day_hours.get("open", "09:00"))
                    close_time_obj = time.fromisoformat(day_hours.get("close", "17:00"))
                except ValueError:
                    return jsonify({"status": "error", "message": f"Invalid time format for {day_name}. Use HH:MM"}), 400
            
            salon_hour = SalonHours(
                salon_id=salon.id,
                weekday=day_num,
                is_open=is_open,
                open_time=open_time_obj,
                close_time=close_time_obj
            )
            db.session.add(salon_hour)
        
        for service_data in services_data:
            if service_data.get("name") and service_data.get("price"):
                service = Service(
                    salon_id=salon.id,
                    name=service_data["name"],
                    price=float(service_data["price"]),
                    duration=int(service_data.get("duration", 60)),
                    is_active=True  
                )
                db.session.add(service)
        
        salon_verify = SalonVerify(
            salon_id=salon.id,
            status="PENDING"
        )
        db.session.add(salon_verify)
        
        db.session.commit()
        
        return jsonify({
            "status": "success",
            "message": "Salon registration submitted for verification",
            "salon_id": salon.id,
            "owner_id": auth_user.id
        }), 201
        
    except IntegrityError as e:
        db.session.rollback()
        return jsonify({
            "status": "error",
            "message": "Database integrity error",
            "details": str(e.orig)
        }), 400
        
    except Exception as e:
        db.session.rollback()
        traceback.print_exc() 
        return jsonify({
            "status": "error",
            "message": "Internal server error",
            "details": str(e)
        }), 500




@salon_register_bp.route("/add_service", methods=["POST"])
def add_service():
    try:
        name = request.form.get("name")
        salon_id_str = request.form.get("salon_id")
        price_str = request.form.get("price", 0)
        duration_str = request.form.get("duration", 0)
        
        is_active_str = request.form.get("is_active", "true") 
        is_active = is_active_str.lower() == "true" 
        
        icon_file = request.files.get("icon_file")
        
        if not name or not salon_id_str:
            return jsonify({"error": "Service name and salon_id are required"}), 400

        try:
            salon_id = int(salon_id_str)
            price = float(price_str)
            duration = int(duration_str)
        except ValueError:
            return jsonify({"error": "salon_id, price, and duration must be valid numbers"}), 400

        existing = db.session.scalar(
            select(Service).where(Service.name == name, Service.salon_id == salon_id)
        )
        if existing:
            return jsonify({"error": "Service already exists"}), 409
<<<<<<< HEAD

        icon_url = None

=======
        
        icon_url = None
>>>>>>> f8ac327a
        if icon_file:
            unique_name = f"services/{uuid.uuid4()}_{icon_file.filename}"
            bucket_name = current_app.config.get("S3_BUCKET_NAME")
            if not bucket_name:
                return jsonify({"error": "S3_BUCKET_NAME is not configured"}), 500
            icon_url = upload_file_to_s3(icon_file, unique_name, bucket_name)

        new_service = Service(
            salon_id=salon_id,
            name=name,
            price=price,
            duration=duration,
            is_active=is_active,  
            icon_url=icon_url
        )

        db.session.add(new_service)
        db.session.commit()

        return jsonify({
            "message": "Service added successfully",
            "service": {
                "id": new_service.id,
                "name": name,
                "price": price,
                "duration": duration,
                "is_active": is_active,
                "icon_url": icon_url
            }
        }), 201

    except Exception as e:
        db.session.rollback()
        return jsonify({"error": "Failed to add service", "details": str(e)}), 500





@salon_register_bp.route("/add_product", methods=["POST"])
def add_product():
    try:
        data = request.form
        icon_file = request.files.get("image_url")
        image_url_from_form = data.get("image_url")

        name = data.get("name")
        salon_id_str = data.get("salon_id")
        price_str = data.get("price", 0)
        stock_qty_str = data.get("stock_qty", 0)
        
        description = data.get("description", "")
        is_active = 1 if str(data.get("is_active", "true")).lower() == "true" else 0
        sku = data.get("sku") or str(uuid.uuid4())[:8]
        
        image_url = None 
        
        if not name or not salon_id_str:
            return jsonify({"error": "Product name and salon_id are required"}), 400
        
        try:
            salon_id = int(salon_id_str)
            price = float(price_str)
            stock_qty = int(stock_qty_str)
        except ValueError:
            return jsonify({"error": "salon_id, price, and stock_qty must be valid numbers"}), 400

        if icon_file:
            unique_name = f"product/{uuid.uuid4()}_{icon_file.filename}"
            bucket_name = current_app.config.get("S3_BUCKET_NAME")
            if not bucket_name:
                return jsonify({"error": "S3_BUCKET_NAME is not configured"}), 500
            image_url = upload_file_to_s3(icon_file, unique_name, bucket_name)
        elif image_url_from_form:
            image_url = image_url_from_form 

        existing = db.session.scalar(
            select(Product).where(Product.name == name, Product.salon_id == salon_id)
        )
        if existing:
            return jsonify({"error": "Product already exists"}), 409

        new_product = Product(
            salon_id=salon_id,
            name=name,
            price=price,
            stock_qty=stock_qty,
            description=description,
            is_active=is_active,
            sku=sku,
            image_url=image_url 
        )

        db.session.add(new_product)
        db.session.commit()

        return jsonify({
            "message": "Product added successfully",
            "product": {
                "id": new_product.id,
                "salon_id": salon_id,
                "name": name,
                "price": price,
                "stock_qty": stock_qty,
                "description": description,
                "is_active": bool(is_active),
                "sku": sku,
                "image_url": image_url  
            }
        }), 201

    except Exception as e:
        db.session.rollback()
        return jsonify({"error": "Failed to add product", "details": str(e)}), 500




@salon_register_bp.route("/delete_service/<int:service_id>", methods=["DELETE"])
def delete_service(service_id):

    try:
        service = db.session.get(Service, service_id)
        if not service:
            return jsonify({"error": f"Service with id {service_id} not found"}), 404

        db.session.delete(service)
        db.session.commit()

        return jsonify({
            "message": f"Service {service_id} deleted successfully"
        }), 200

    except Exception as e:
        db.session.rollback()
        return jsonify({
            "error": "Failed to delete service",
            "details": str(e)
        }), 500




@salon_register_bp.route("/delete_product/<int:product_id>", methods=["DELETE"])
def delete_product(product_id):
    try:
        product = db.session.get(Product, product_id)
        if not product:
            return jsonify({"error": f"Product with id {product_id} not found"}), 404

        db.session.delete(product)
        db.session.commit()

        return jsonify({
            "message": f"Product {product_id} deleted successfully"
        }), 200

    except Exception as e:
        db.session.rollback()
        return jsonify({
            "error": "Failed to delete product",
            "details": str(e)
        }), 500<|MERGE_RESOLUTION|>--- conflicted
+++ resolved
@@ -206,14 +206,8 @@
         )
         if existing:
             return jsonify({"error": "Service already exists"}), 409
-<<<<<<< HEAD
-
+        
         icon_url = None
-
-=======
-        
-        icon_url = None
->>>>>>> f8ac327a
         if icon_file:
             unique_name = f"services/{uuid.uuid4()}_{icon_file.filename}"
             bucket_name = current_app.config.get("S3_BUCKET_NAME")
