from flask import Blueprint, jsonify, request
from app.extensions import db
# Here is where you call the "TABLES" from models. Models is a file that contains all the tables in "Python" format so we can use sqlalchemy
from ..models import Salon, Service, SalonVerify, Review

#math functions to calculate coordinate distance 
from math import radians, sin, cos, sqrt, atan2

from sqlalchemy import func, desc

# Create the Blueprint
salons_bp = Blueprint("salons", __name__, url_prefix="/api/salons")

@salons_bp.route("/cities", methods=["GET"])
def get_cities():
    """
    Fetches a unique list of all cities that have a verified salon.
    """
    try:
        # This query now works because 'SalonVerify' is imported
        city_query = db.session.query(Salon.city)\
                               .filter(Salon.salon_verify.any(SalonVerify.status == 'VERIFIED'))\
                               .distinct()\
                               .order_by(Salon.city)
        
        cities = [row[0] for row in city_query.all()]
        
        return jsonify({"cities": cities})

    except Exception as e:
        return jsonify({"error": "Database error", "details": str(e)}), 500


@salons_bp.route("/categories", methods=["GET"])
def get_categories():
    """
    Fetches a list of all distinct services .
    """
    try:
        if hasattr(Service, 'icon_url'):
            category_query = db.session.query(
                Service.name, 
                Service.icon_url
            ).distinct().order_by(Service.name)

            categories = [
                {"name": cat.name, "icon_url": cat.icon_url}
                for cat in category_query.all()
            ]
        else:
            category_query = db.session.query(
                Service.name
            ).distinct().order_by(Service.name)
            
            categories = [
                {"name": row[0], "icon_url": None} 
                for row in category_query.all()
            ]
            
        return jsonify({"categories": categories})

    except Exception as e:
        return jsonify({"error": "Database error", "details": str(e)}), 500
    

@salons_bp.route("/top-rated", methods=["GET"])
def getTopRated():
    """
    Fetches top-rated verified salons near the user's location (if provided).
    Sorted by distance ascending and limited to 10 results.
    """
    try: 
        user_lat = request.args.get("user_lat", type = float)       #request user latitude 
        user_long = request.args.get("user_long", type = float)     #request user longitude 

        #search through verified salons 
        salons_query = (
            db.session.query(Salon)
            .join(SalonVerify, SalonVerify.salon_id == Salon.id)
            .filter(SalonVerify.status == "VERIFIED")
        )

        salons = salons_query.all()

        salon_list = []
        for salon in salons: 
            if hasattr(salon, "latitude") and hasattr(salon, "longitude"): 
                salon_lat = float(salon.latitude)
                salon_long = float(salon.longitude)

                #calculate the distances from the user to the salons 
                if user_lat is not None and user_long is not None: 
                    R = 3958.8                                          # Earth radius in miles
                    dlat = radians(salon_lat - user_lat)
                    dlon = radians(salon_long - user_long)
                    a = sin(dlat / 2) ** 2 + cos(radians(user_lat)) * cos(radians(salon_lat)) * sin(dlon / 2) ** 2
                    c = 2 * atan2(sqrt(a), sqrt(1 - a))
                    distance = R * c
                else: 
                    distance = None
            else: 
                distance = None

            #add top-rated salons that fall within distance to user 
            salon_list.append({
                "id": salon.id,
                "name": salon.name,
                "city": salon.city,
                "latitude": salon.latitude,
                "longitude": salon.longitude,
                "distance_miles": round(distance, 2) if distance is not None else None
            })

        #sorting by distance 
        if user_lat is not None and user_long is not None: 
            salon_list = [s for s in salon_list if s["distance_miles"] is not None]
            salon_list.sort(key=lambda s: s["distance_miles"])

        top_salons = salon_list[:10]

        return jsonify({"salons": top_salons})
    
    except Exception as e: 
        return jsonify({"error": "database error", "details": str(e)}), 500


<<<<<<< HEAD
=======
@salons_bp.route("/generic", methods=["GET"])
def getTopGeneric():
    """
    Fetches top-rated verified salons anywhere (for users who block location).
    Sorted by avg_rating descending and limited to 10 results.
    """
    try: 
        salons_query = (
            db.session.query(
                Salon.id,
                Salon.name, 
                Salon.type,
                Salon.address, 
                Salon.city,
                Salon.latitude, 
                Salon.longitude,
                Salon.phone, 
                func.avg(Review.rating).label("avg_rating"),
                func.count(Review.id).label("total_reviews")
            )
            .join(SalonVerify, SalonVerify.salon_id == Salon.id)
            .outerjoin(Review, Review.salon_id == Salon.id)
            .filter(SalonVerify.status == "VERIFIED")
            .group_by(Salon.id)
            .order_by(desc("avg_rating"), desc("total_reviews"))
            .limit(10)
        )

        salons = salons_query.all()

        salons_list = []
        for salon in salons: 
            salons_list.append({
                "id": salon.id,
                "name": salon.name, 
                "type": salon.type, 
                "address": salon.address,
                "latitude": float(salon.latitude),
                "longitude": float(salon.longitude),
                "phone": salon.phone,
                "avg_rating": round(float(salon.avg_rating), 2) if salon.avg_rating is not None else None,
                "total_reviews": salon.total_reviews
            })
        return jsonify({"salons": salons_list})
    
    except Exception as e:
        return jsonify({"error": "database error", "details": str(e)}), 500
>>>>>>> ada2ad60
<|MERGE_RESOLUTION|>--- conflicted
+++ resolved
@@ -124,8 +124,6 @@
         return jsonify({"error": "database error", "details": str(e)}), 500
 
 
-<<<<<<< HEAD
-=======
 @salons_bp.route("/generic", methods=["GET"])
 def getTopGeneric():
     """
@@ -172,5 +170,4 @@
         return jsonify({"salons": salons_list})
     
     except Exception as e:
-        return jsonify({"error": "database error", "details": str(e)}), 500
->>>>>>> ada2ad60
+        return jsonify({"error": "database error", "details": str(e)}), 500