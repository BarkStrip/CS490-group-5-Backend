--- conflicted
+++ resolved
@@ -6,11 +6,7 @@
 #math functions to calculate coordinate distance 
 from math import radians, sin, cos, sqrt, atan2
 
-<<<<<<< HEAD
 from sqlalchemy import func, desc, or_
-=======
-from sqlalchemy import func, desc
->>>>>>> ddedad42
 
 # Create the Blueprint
 salons_bp = Blueprint("salons", __name__, url_prefix="/api/salons")
@@ -169,11 +165,7 @@
             .filter(SalonVerify.status == "VERIFIED")
             .group_by(Salon.id)
             .order_by(desc("avg_rating"), desc("total_reviews"))
-<<<<<<< HEAD
             .limit(10)                                             
-=======
-            .limit(10)
->>>>>>> ddedad42
         )
 
         salons = salons_query.all()
@@ -194,7 +186,6 @@
         return jsonify({"salons": salons_list})
     
     except Exception as e:
-<<<<<<< HEAD
         return jsonify({"error": "database error", "details": str(e)}), 500
     
 
@@ -548,7 +539,4 @@
         })
 
     except Exception as e:
-        return jsonify({"error": "Database error", "details": str(e)}), 500
-=======
-        return jsonify({"error": "database error", "details": str(e)}), 500
->>>>>>> ddedad42
+        return jsonify({"error": "Database error", "details": str(e)}), 500