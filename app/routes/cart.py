--- conflicted
+++ resolved
@@ -20,79 +20,6 @@
 # Purpose:
 #   Add a salon service (appointment) to the user's cart.
 # -----------------------------------------------------------------------------
-<<<<<<< HEAD
-=======
-'''
-@cart_bp.route("/add-service", methods=["POST"])
-def add_to_cart():
-    """
-    Add a product or service to the user's cart.
-    Saves images to cart_item_image (not appointment_image).
-    """
-
-    data = request.get_json()
-    user_id = data.get("user_id")
-    product_id = data.get("product_id")
-    service_id = data.get("service_id")
-    appointment_time = data.get("appointment_time")
-    images = data.get("images", [])  # array of URLs
-
-    if not user_id:
-        return jsonify({"error": "user_id is required"}), 400
-
-    # 1. Get or create cart
-    cart = db.session.query(Cart).filter_by(user_id=user_id).first()
-    if not cart:
-        cart = Cart(user_id=user_id)
-        db.session.add(cart)
-        db.session.commit()
-
-    try:
-        # 2. Create the CartItem
-        cart_item = CartItem(
-            cart_id=cart.id,
-            product_id=product_id,
-            service_id=service_id,
-            appointment_time=appointment_time,
-        )
-        db.session.add(cart_item)
-        db.session.commit()  # commit first so cart_item has ID
-
-        # 3. Save images inside cart_item_image
-        for url in images:
-            cart_image = CartItemImage(
-                cart_item_id=cart_item.id,
-                url=url
-            )
-            db.session.add(cart_image)
-
-        db.session.commit()
-
-        # 4. Build response payload
-        cart_images = (
-            db.session.query(CartItemImage)
-            .filter_by(cart_item_id=cart_item.id)
-            .all()
-        )
-
-        image_urls = [img.url for img in cart_images]
-
-        response_payload = {
-            "cart_item_id": cart_item.id,
-            "cart_id": cart.id,
-            "product_id": product_id,
-            "service_id": service_id,
-            "appointment_time": appointment_time,
-            "images": image_urls,
-        }
-
-        return jsonify({"message": "Added to cart!", "item": response_payload}), 200
-
-    except Exception as e:
-        db.session.rollback()
-        return jsonify({"error": str(e)}), 500
-'''
->>>>>>> e7866e67
 
 @cart_bp.route("/add-service", methods=["POST"])
 def add_service_to_cart():
@@ -228,10 +155,6 @@
     except Exception as e:
         db.session.rollback()
         return jsonify({"status": "error", "message": str(e)}), 500
-<<<<<<< HEAD
-=======
-
->>>>>>> e7866e67
 
 # -----------------------------------------------------------------------------
 # POST /api/cart/add-product
