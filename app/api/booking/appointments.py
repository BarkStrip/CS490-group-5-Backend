--- conflicted
+++ resolved
@@ -4,10 +4,8 @@
 from ...models import Salon, Employees, EmpAvail, Appointment,Customers, TimeBlock, Service
 from datetime import datetime, timedelta
 import datetime
-<<<<<<< HEAD
-=======
-
->>>>>>> d92db9a9
+import datetime
+
 from sqlalchemy import and_, or_, select
 
 appointments_bp = Blueprint("appointments", __name__, url_prefix="/api/appointments")
@@ -518,10 +516,6 @@
 
         try:
             start_at = datetime.datetime.fromisoformat(start_at_str)
-<<<<<<< HEAD
-            
-=======
->>>>>>> d92db9a9
             #start_at = datetime.strptime(start_at_str, "%Y-%m-%dT%H:%M:%S")
         except ValueError:
             return jsonify({'error': 'Invalid datetime format for start_at. Use ISO 8601 (e.g. 2025-11-20T11:30:00)'}), 400
