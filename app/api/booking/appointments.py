#Book, edit, cancel appointments and set availability
from flask import Blueprint, jsonify, request
from app.extensions import db  
from ...models import Salon, Employees, SalonHours, EmpAvail, Appointment,Customers, TimeBlock 
import datetime
from sqlalchemy import and_, or_
appointments_bp = Blueprint("appointments", __name__, url_prefix="/api/appointments")



@appointments_bp.route("/<int:salon_id>/hours", methods=["GET"])
def get_salon_hours(salon_id):
    """
    GET /api/appointments/<salon_id>/hours
    Purpose: Fetches the operating hours for a specific salon.
    Input: salon_id (integer) from the URL path.
    
    Behavior:
    - If salon_id is valid:
        → Return a list of all SalonHours objects for that salon.
    - If no hours are set:
        → Return an empty list [].
    - If salon_id does not exist:
        → Return a 404 error.
    """
    
    salon = db.session.get(Salon, salon_id)
    
    if not salon:
        return jsonify({"error": "Salon not found"}), 404
  
    hours_list = salon.salon_hours
    
    results = [
        {
            "id": hour.id,
            "salon_id": hour.salon_id,
            "weekday": hour.weekday,
            "is_open": hour.is_open,
            "open_time": hour.open_time.isoformat() if hour.open_time else None,
            "close_time": hour.close_time.isoformat() if hour.close_time else None
        }
        for hour in hours_list
    ]
    
    return jsonify(results)



@appointments_bp.route("/<int:salon_id>/employees", methods=["GET"])
def get_salon_employees(salon_id):
    """
    GET /api/salons/<salon_id>/employees
    Purpose: Fetches all employees associated with a specific salon.
    Input: salon_id (integer) from the URL path.
    
    Behavior:
    - If salon_id is valid:
        → Return a list of all Employee objects for that salon.
    - If no employees are found:
        → Return an empty list [].
    - If salon_id does not exist:
        → Return a 404 error.
    """
    
    # First, get the salon to ensure it exists
    salon = db.session.get(Salon, salon_id)
    
    if not salon:
        return jsonify({"error": "Salon not found"}), 404
        
    # Access the 'employees' relationship from the Salon model
    # SQLAlchemy will efficiently fetch the related employees
    employees_list = salon.employees
    
    # Serialize the list of Employees objects
    # We only include key info needed for a list (e.g., for booking)
    results = [
        {
            "id": emp.id, # This is the employee_id
            "first_name": emp.first_name,
            "last_name": emp.last_name,
            "phone_number": emp.phone_number,
            "employment_status": emp.employment_status,
            "user_id": emp.user_id # The associated auth user ID
        }
        for emp in employees_list
    ]
    
    return jsonify(results)



@appointments_bp.route("/<int:employee_id>/availability", methods=["GET"])
def get_employee_availability(employee_id):
    """
    GET /api/employees/<employee_id>/availability
    Purpose: Fetches the availability (working hours) for a specific employee.
    Input: employee_id (integer) from the URL path.
    
    Behavior:
    - If employee_id is valid:
        → Return a list of all EmpAvail objects for that employee.
    - If no availability is set:
        → Return an empty list [].
    - If employee_id does not exist:
        → Return a 404 error.
    """
    
    # Use db.session.get() for an efficient lookup by primary key
    employee = db.session.get(Employees, employee_id)
    
    # Handle the case where the employee doesn't exist
    if not employee:
        return jsonify({"error": "Employee not found"}), 404
    
    # Access the 'emp_avail' relationship defined in your Employees model
    availability_list = employee.emp_avail
    
    # Serialize the list of EmpAvail objects into a JSON-friendly format
    results = [
        {
            "id": avail.id,
            "employee_id": avail.employee_id,
            "weekday": avail.weekday,
            # Use .isoformat() for Time and Date objects
            "start_time": avail.start_time.isoformat() if avail.start_time else None,
            "end_time": avail.end_time.isoformat() if avail.end_time else None,
            "effective_from": avail.effective_from.isoformat() if avail.effective_from else None,
            "effective_to": avail.effective_to.isoformat() if avail.effective_to else None
        }
        for avail in availability_list
    ]
    
    # Return the JSON-formatted list
    return jsonify(results)


@appointments_bp.route("/<int:employee_id>/available-times", methods=["GET"])
def get_employee_available_times(employee_id):
    """
    GET /api/employees/<employee_id>/available-times?date=YYYY-MM-DD&duration=MINUTES
    Purpose: Calculate actual available appointment slots for a given employee,
             date, and service duration.
    """
    
    date_str = request.args.get('date')
    if not date_str:
        return jsonify({"error": "Missing required query parameter: 'date' (YYYY-MM-DD)"}), 400
        
    duration_str = request.args.get('duration')
    if not duration_str:
        return jsonify({"error": "Missing required query parameter: 'duration' (in minutes)"}), 400

    try:
        selected_date = datetime.date.fromisoformat(date_str)
        duration_minutes = int(duration_str)
        service_duration = datetime.timedelta(minutes=duration_minutes)
    except (ValueError, TypeError):
        return jsonify({"error": "Invalid 'date' or 'duration' format."}), 400

    employee = db.session.get(Employees, employee_id)
    if not employee:
        return jsonify({"error": "Employee not found"}), 404

    
    weekday_iso = selected_date.isoweekday() 
    weekday_model = weekday_iso % 7 
    
    base_avail = db.session.query(EmpAvail).filter(
        and_(
            EmpAvail.employee_id == employee_id,
            EmpAvail.weekday == weekday_model,
            EmpAvail.effective_from <= selected_date,
            or_(EmpAvail.effective_to == None, EmpAvail.effective_to >= selected_date)
        )
    ).first()

    if not base_avail or not base_avail.start_time or not base_avail.end_time:
        return jsonify([])


    start_of_day = datetime.datetime.combine(selected_date, datetime.time.min)
    end_of_day = datetime.datetime.combine(selected_date, datetime.time.max)

    busy_appointments = db.session.query(Appointment.start_at, Appointment.end_at).filter(
        and_(
            Appointment.employee_id == employee_id,
            Appointment.start_at >= start_of_day,
            Appointment.end_at <= end_of_day,
            Appointment.status.in_(['BOOKED', 'CONFIRMED', 'PENDING'])
        )
    ).all()
    
    busy_time_blocks = db.session.query(TimeBlock.start_at, TimeBlock.end_at).filter(
        and_(
            TimeBlock.employee_id == employee_id,
            TimeBlock.start_at >= start_of_day,
            TimeBlock.end_at <= end_of_day
        )
    ).all()

    busy_intervals = sorted(busy_appointments + busy_time_blocks, key=lambda x: x.start_at)

    
    available_slots = []
    slot_increment = datetime.timedelta(minutes=15) 
    
    current_time = datetime.datetime.combine(selected_date, base_avail.start_time)
    end_of_shift = datetime.datetime.combine(selected_date, base_avail.end_time)

    while (current_time + service_duration) <= end_of_shift:
        
        slot_end_time = current_time + service_duration
        is_available = True

        for busy_start, busy_end in busy_intervals:
         
            if current_time < busy_end and slot_end_time > busy_start:
                is_available = False
                break 
        
        if is_available:
            available_slots.append(current_time.time().isoformat())

        current_time += slot_increment

    return jsonify(available_slots)


@appointments_bp.route("/<int:customer_id>/upcoming", methods=["GET"])
def get_upcoming_appointments(customer_id):
    """
    GET /api/appointments/<customer_id>/upcoming
    Purpose: Retrieve all future appointments for a specific customer.
    Input: customer_id (integer) from the URL path.

    Behavior:
    - If customer_id is valid:
        → Return a list of all Appointment objects where start_at > current datetime,
          ordered by start_at (earliest first).
    - If no upcoming appointments are found:
        → Return an empty list [].
    - If customer_id does not exist:
        → Return a 404 error.
    """

    # Check if customer exists
    customer = db.session.get(Customers, customer_id)

    if not customer:
        return jsonify({"error": "Customer not found"}), 404

    # Get current datetime
    now = datetime.datetime.now()

    # Query for upcoming appointments (start_at > now), ordered by start_at
    upcoming_appointments = db.session.query(Appointment).filter(
        and_(
            Appointment.customer_id == customer_id,
            Appointment.start_at > now
        )
    ).order_by(Appointment.start_at).all()

    # Serialize the appointments with all fields (flattened)
    results = [
        {
            "id": apt.id,
            "salon_id": apt.salon_id,
            "salon_name": apt.salon.name if apt.salon else None,
            "salon_phone": apt.salon.phone if apt.salon else None,
            "salon_address": apt.salon.address if apt.salon else None,
            "customer_id": apt.customer_id,
            "employee_id": apt.employee_id,
            "employee_first_name": apt.employee.first_name if apt.employee else None,
            "employee_last_name": apt.employee.last_name if apt.employee else None,
            "employee_phone": apt.employee.phone_number if apt.employee else None,
            "service_id": apt.service_id,
            "service_name": apt.service.name if apt.service else None,
            "service_duration": apt.service.duration if apt.service else None,
            "service_price": float(apt.service.price) if apt.service and apt.service.price else None,
            "start_at": apt.start_at.isoformat() if apt.start_at else None,
            "end_at": apt.end_at.isoformat() if apt.end_at else None,
            "status": apt.status,
            "price_at_book": float(apt.price_at_book) if apt.price_at_book else None,
            "notes": apt.notes
        }
        for apt in upcoming_appointments
    ]

    return jsonify(results)


@appointments_bp.route("/<int:customer_id>/previous", methods=["GET"])
def get_previous_appointments(customer_id):
    """
    GET /api/appointments/<customer_id>/previous
    Purpose: Retrieve all completed past appointments for a specific customer.
    Input: customer_id (integer) from the URL path.

    Behavior:
    - If customer_id is valid:
        → Return a list of all Appointment objects where start_at < current datetime
          AND status = 'COMPLETED', ordered by start_at (most recent first).
    - If no completed previous appointments are found:
        → Return an empty list [].
    - If customer_id does not exist:
        → Return a 404 error.
    """

    # Check if customer exists
    customer = db.session.get(Customers, customer_id)

    if not customer:
        return jsonify({"error": "Customer not found"}), 404

    # Get current datetime
    now = datetime.datetime.now()

    # Query for completed previous appointments (start_at < now AND status = 'COMPLETED'), ordered by start_at descending (most recent first)
    previous_appointments = db.session.query(Appointment).filter(
        and_(
            Appointment.customer_id == customer_id,
            Appointment.start_at < now,
            Appointment.status == "COMPLETED"
        )
    ).order_by(Appointment.start_at.desc()).all()

    # Serialize the appointments with all fields (flattened)
    results = [
        {
            "id": apt.id,
            "salon_id": apt.salon_id,
            "salon_name": apt.salon.name if apt.salon else None,
            "salon_phone": apt.salon.phone if apt.salon else None,
            "salon_address": apt.salon.address if apt.salon else None,
            "customer_id": apt.customer_id,
            "employee_id": apt.employee_id,
            "employee_first_name": apt.employee.first_name if apt.employee else None,
            "employee_last_name": apt.employee.last_name if apt.employee else None,
            "employee_phone": apt.employee.phone_number if apt.employee else None,
            "service_id": apt.service_id,
            "service_name": apt.service.name if apt.service else None,
            "service_duration": apt.service.duration if apt.service else None,
            "service_price": float(apt.service.price) if apt.service and apt.service.price else None,
            "start_at": apt.start_at.isoformat() if apt.start_at else None,
            "end_at": apt.end_at.isoformat() if apt.end_at else None,
            "status": apt.status,
            "price_at_book": float(apt.price_at_book) if apt.price_at_book else None,
            "notes": apt.notes
        }
        for apt in previous_appointments
    ]

    return jsonify(results)

<<<<<<< HEAD

@appointments_bp.route("/<int:customer_id>/appointments/<int:appointment_id>", methods=["PUT"])
def edit_appointment(customer_id, appointment_id):
    """
    PUT /api/appointments/<customer_id>/appointments/<appointment_id>
    Purpose: Update an appointment for a specific customer.
    Input:
        - customer_id (integer) from the URL path
        - appointment_id (integer) from the URL path
        - JSON body with optional fields to update:
          * employee_id
          * service_id
          * start_at (ISO format: YYYY-MM-DDTHH:MM:SS)
          * end_at (ISO format: YYYY-MM-DDTHH:MM:SS)
          * status (e.g., BOOKED, CONFIRMED, PENDING, COMPLETED, CANCELLED)
          * price_at_book
          * notes

    Behavior:
    - If customer_id or appointment_id does not exist:
        → Return a 404 error.
    - If the appointment does not belong to the customer:
        → Return a 403 error (Forbidden).
    - If update is successful:
        → Return the updated appointment object with 200 status.
    - If validation fails:
        → Return a 400 error with details.
    """

    # Check if customer exists
    customer = db.session.get(Customers, customer_id)
    if not customer:
        return jsonify({"error": "Customer not found"}), 404

    # Get the appointment
    appointment = db.session.get(Appointment, appointment_id)
    if not appointment:
        return jsonify({"error": "Appointment not found"}), 404

    # Verify the appointment belongs to the customer
    if appointment.customer_id != customer_id:
        return jsonify({"error": "Appointment does not belong to this customer"}), 403

    try:
        data = request.get_json()
        if not data:
            return jsonify({"error": "Request body is required"}), 400

        # Update optional fields
        if "employee_id" in data:
            appointment.employee_id = data.get("employee_id")

        if "service_id" in data:
            appointment.service_id = data.get("service_id")

        if "start_at" in data:
            start_at_str = data.get("start_at")
            try:
                appointment.start_at = datetime.datetime.fromisoformat(start_at_str)
            except (ValueError, TypeError):
                return jsonify({"error": "start_at must be in ISO format (YYYY-MM-DDTHH:MM:SS)"}), 400

        if "end_at" in data:
            end_at_str = data.get("end_at")
            try:
                appointment.end_at = datetime.datetime.fromisoformat(end_at_str)
            except (ValueError, TypeError):
                return jsonify({"error": "end_at must be in ISO format (YYYY-MM-DDTHH:MM:SS)"}), 400

        if "status" in data:
            appointment.status = data.get("status")

        if "price_at_book" in data:
            price = data.get("price_at_book")
            if price is not None:
                try:
                    appointment.price_at_book = float(price)
                except (ValueError, TypeError):
                    return jsonify({"error": "price_at_book must be a valid number"}), 400

        if "notes" in data:
            appointment.notes = data.get("notes")

        # Commit changes
        db.session.commit()

        # Return the updated appointment
        updated = {
            "id": appointment.id,
            "salon_id": appointment.salon_id,
            "salon_name": appointment.salon.name if appointment.salon else None,
            "salon_phone": appointment.salon.phone if appointment.salon else None,
            "salon_address": appointment.salon.address if appointment.salon else None,
            "customer_id": appointment.customer_id,
            "employee_id": appointment.employee_id,
            "employee_first_name": appointment.employee.first_name if appointment.employee else None,
            "employee_last_name": appointment.employee.last_name if appointment.employee else None,
            "employee_phone": appointment.employee.phone_number if appointment.employee else None,
            "service_id": appointment.service_id,
            "service_name": appointment.service.name if appointment.service else None,
            "service_duration": appointment.service.duration if appointment.service else None,
            "service_price": float(appointment.service.price) if appointment.service and appointment.service.price else None,
            "start_at": appointment.start_at.isoformat() if appointment.start_at else None,
            "end_at": appointment.end_at.isoformat() if appointment.end_at else None,
            "status": appointment.status,
            "price_at_book": float(appointment.price_at_book) if appointment.price_at_book else None,
            "notes": appointment.notes
        }

        return jsonify(updated), 200

    except Exception as e:
        db.session.rollback()
        return jsonify({"error": "Database error", "details": str(e)}), 500
=======
>>>>>>> 87e9d6aa
<|MERGE_RESOLUTION|>--- conflicted
+++ resolved
@@ -354,7 +354,6 @@
 
     return jsonify(results)
 
-<<<<<<< HEAD
 
 @appointments_bp.route("/<int:customer_id>/appointments/<int:appointment_id>", methods=["PUT"])
 def edit_appointment(customer_id, appointment_id):
@@ -468,6 +467,4 @@
 
     except Exception as e:
         db.session.rollback()
-        return jsonify({"error": "Database error", "details": str(e)}), 500
-=======
->>>>>>> 87e9d6aa
+        return jsonify({"error": "Database error", "details": str(e)}), 500