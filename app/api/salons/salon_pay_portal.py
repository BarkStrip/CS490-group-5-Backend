--- conflicted
+++ resolved
@@ -184,11 +184,6 @@
         "appointments_completed": appointment_count,
         # Service vs product vs total
         "total_service_revenue": float(total_service_revenue),
-<<<<<<< HEAD
-        "employee_earnings": float(employee_earnings),  # total paid to staff
-        "salon_share": float(salon_share),  # what the salon keeps
-        "projected_paycheck": float(salon_share),  # for UI consistency
-=======
         "total_product_revenue": float(total_product_revenue),
         "total_revenue": float(total_revenue),
         # Earnings breakdown
@@ -197,7 +192,6 @@
         "salon_share_products": float(salon_share_products),    # salon from products (100%)
         "salon_share": float(salon_share_services),             # kept for clarity / legacy
         "salon_total_earnings": float(salon_total_earnings),    # services + products
->>>>>>> 2869e9b8
         "pay_period": {
             "start_date": period_start.isoformat(),
             "end_date": period_end.isoformat(),
